--- conflicted
+++ resolved
@@ -5,29 +5,17 @@
 
 COPY ./ /opt/build
 
-<<<<<<< HEAD
-RUN pip install tox && tox -e build
-=======
 WORKDIR /opt/build
 
 RUN pip install tox && git status && tox -e build
->>>>>>> 045ec0a9
 
 FROM ${REGISTRY}/ncigdc/python3.8:${BASE_CONTAINER_VERSION}
 
-<<<<<<< HEAD
-COPY --from=builder /opt/dist/*.tar.gz /opt
-COPY requirements.txt /opt
-
-WORKDIR /opt
-
-=======
 COPY --from=builder /opt/build/dist/*.tar.gz /opt/build/
 COPY requirements.txt /opt/build/
 
 WORKDIR /opt/build
 
->>>>>>> 045ec0a9
 RUN pip install --no-deps -r requirements.txt \
 	&& pip install --no-deps *.tar.gz \
 	&& rm -f *.tar.gz requirements.txt
